[package]
name = "clocksource"
<<<<<<< HEAD
version = "0.7.0"
edition = "2021"
authors = ["Brian Martin <brian@iop.systems>"]
=======
version = "0.7.1"
authors = ["Brian Martin <brian@pelikan.io>"]
edition = "2021"
description = "Library for times and durations with fixed-size representations"
license = "MIT OR Apache-2.0"
>>>>>>> 25490cf4
homepage = "https://github.com/pelikan-io/rustcommon"
repository = "https://github.com/pelikan-io/rustcommon"
license = "MIT OR Apache-2.0"

[dependencies]
libc = "0.2.147"
time = { version = "0.3.27", features = ["formatting"] }<|MERGE_RESOLUTION|>--- conflicted
+++ resolved
@@ -1,19 +1,12 @@
 [package]
 name = "clocksource"
-<<<<<<< HEAD
-version = "0.7.0"
-edition = "2021"
-authors = ["Brian Martin <brian@iop.systems>"]
-=======
 version = "0.7.1"
 authors = ["Brian Martin <brian@pelikan.io>"]
 edition = "2021"
 description = "Library for times and durations with fixed-size representations"
 license = "MIT OR Apache-2.0"
->>>>>>> 25490cf4
 homepage = "https://github.com/pelikan-io/rustcommon"
 repository = "https://github.com/pelikan-io/rustcommon"
-license = "MIT OR Apache-2.0"
 
 [dependencies]
 libc = "0.2.147"
